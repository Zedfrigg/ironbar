--- conflicted
+++ resolved
@@ -19,11 +19,8 @@
     "ipc",
     "launcher",
     "music+all",
-<<<<<<< HEAD
     "networkmanager",
-=======
     "notifications",
->>>>>>> 18ee921f
     "sys_info",
     "tray",
     "upower",
@@ -62,11 +59,9 @@
 "music+mpris" = ["music", "mpris"]
 "music+mpd" = ["music", "mpd-utils"]
 
-<<<<<<< HEAD
 networkmanager = ["futures-lite", "zbus"]
-=======
+
 notifications = ["zbus"]
->>>>>>> 18ee921f
 
 sys_info = ["sysinfo", "regex"]
 
@@ -143,14 +138,10 @@
 
 # upower
 upower_dbus = { version = "0.3.2", optional = true }
-<<<<<<< HEAD
-=======
-futures-lite = { version = "2.2.0", optional = true }
 
 # volume
 libpulse-binding = { version = "2.28.1", optional = true }
 # libpulse-glib-binding = { version = "2.27.1", optional = true }
->>>>>>> 18ee921f
 
 # workspaces
 swayipc-async = { version = "2.0.1", optional = true }
@@ -161,9 +152,5 @@
 regex = { version = "1.10.3", default-features = false, features = [
   "std",
 ], optional = true } # music, sys_info
-<<<<<<< HEAD
 futures-lite = { version = "2.2.0", optional = true } # networkmanager, upower
-zbus = { version = "3.15.0", optional = true } # networkmanager, upower
-=======
-zbus = { version = "3.15.2", optional = true } # notifications, upower
->>>>>>> 18ee921f
+zbus = { version = "3.15.2", optional = true } # networkmanager, notifications, upower