use crate::clients::volume::{self, Event};
use crate::config::CommonConfig;
use crate::gtk_helpers::IronbarGtkExt;
use crate::image::ImageProvider;
use crate::modules::{
    Module, ModuleInfo, ModuleParts, ModulePopup, ModuleUpdateEvent, PopupButton, WidgetContext,
};
use crate::{glib_recv, lock, module_impl, send_async, spawn, try_send};
use glib::Propagation;
use gtk::pango::EllipsizeMode;
use gtk::prelude::*;
use gtk::{
    Box as GtkBox, Button, CellRendererText, ComboBoxText, Image, Label, Orientation, Scale,
    ToggleButton,
};
use serde::Deserialize;
use std::collections::HashMap;
use tokio::sync::mpsc;

#[derive(Debug, Clone, Deserialize)]
#[cfg_attr(feature = "schema", derive(schemars::JsonSchema))]
pub struct VolumeModule {
    /// Maximum value to allow volume sliders to reach.
    /// Pulse supports values > 100 but this may result in distortion.
    ///
    /// **Default**: `100`
    #[serde(default = "default_max_volume")]
    max_volume: f64,

    #[serde(default = "default_icon_size")]
    icon_size: i32,

    /// See [common options](module-level-options#common-options).
    #[serde(flatten)]
    pub common: Option<CommonConfig>,
}

<<<<<<< HEAD
=======
fn default_format() -> String {
    String::from("{icon} {percentage}%")
}

#[derive(Debug, Clone, Deserialize)]
#[cfg_attr(feature = "schema", derive(schemars::JsonSchema))]
pub struct Icons {
    /// Icon to show for high volume levels.
    ///
    /// **Default**: `󰕾`
    #[serde(default = "default_icon_volume_high")]
    volume_high: String,

    /// Icon to show for medium volume levels.
    ///
    /// **Default**: `󰖀`
    #[serde(default = "default_icon_volume_medium")]
    volume_medium: String,

    /// Icon to show for low volume levels.
    ///
    /// **Default**: `󰕿`
    #[serde(default = "default_icon_volume_low")]
    volume_low: String,

    /// Icon to show for muted outputs.
    ///
    /// **Default**: `󰝟`
    #[serde(default = "default_icon_muted")]
    muted: String,
}

impl Icons {
    fn volume_icon(&self, volume_percent: f64) -> &str {
        match volume_percent as u32 {
            0..=33 => &self.volume_low,
            34..=66 => &self.volume_medium,
            67.. => &self.volume_high,
        }
    }
}

impl Default for Icons {
    fn default() -> Self {
        Self {
            volume_high: default_icon_volume_high(),
            volume_medium: default_icon_volume_medium(),
            volume_low: default_icon_volume_low(),
            muted: default_icon_muted(),
        }
    }
}

>>>>>>> 6a06fa53
const fn default_max_volume() -> f64 {
    100.0
}

const fn default_icon_size() -> i32 {
    24
}

#[derive(Debug, Clone)]
pub enum Update {
    SinkChange(String),
    SinkVolume(String, f64),
    SinkMute(String, bool),

    InputVolume(u32, f64),
    InputMute(u32, bool),
}

impl Module<Button> for VolumeModule {
    type SendMessage = Event;
    type ReceiveMessage = Update;

    module_impl!("volume");

    fn spawn_controller(
        &self,
        _info: &ModuleInfo,
        context: &WidgetContext<Self::SendMessage, Self::ReceiveMessage>,
        mut rx: mpsc::Receiver<Self::ReceiveMessage>,
    ) -> color_eyre::Result<()>
    where
        <Self as Module<Button>>::SendMessage: Clone,
    {
        let client = context.client::<volume::Client>();

        {
            let client = client.clone();
            let mut rx = client.subscribe();
            let tx = context.tx.clone();

            spawn(async move {
                // init
                let sinks = {
                    let sinks = client.sinks();
                    let sinks = lock!(sinks);
                    sinks.iter().cloned().collect::<Vec<_>>()
                };

                let inputs = {
                    let inputs = client.sink_inputs();
                    let inputs = lock!(inputs);
                    inputs.iter().cloned().collect::<Vec<_>>()
                };

                for sink in sinks {
                    send_async!(tx, ModuleUpdateEvent::Update(Event::AddSink(sink)));
                }

                for input in inputs {
                    send_async!(
                        tx,
                        ModuleUpdateEvent::Update(Event::AddInput(input.clone()))
                    );
                }

                // recv loop
                while let Ok(event) = rx.recv().await {
                    send_async!(tx, ModuleUpdateEvent::Update(event));
                }
            });
        }

        // ui events
        spawn(async move {
            while let Some(update) = rx.recv().await {
                match update {
                    Update::SinkChange(name) => client.set_default_sink(&name),
                    Update::SinkVolume(name, volume) => client.set_sink_volume(&name, volume),
                    Update::SinkMute(name, muted) => client.set_sink_muted(&name, muted),
                    Update::InputVolume(index, volume) => client.set_input_volume(index, volume),
                    Update::InputMute(index, muted) => client.set_input_muted(index, muted),
                }
            }
        });

        Ok(())
    }

    fn into_widget(
        self,
        context: WidgetContext<Self::SendMessage, Self::ReceiveMessage>,
        info: &ModuleInfo,
    ) -> color_eyre::Result<ModuleParts<Button>>
    where
        <Self as Module<Button>>::SendMessage: Clone,
    {
        let button = Button::new();

        {
            let tx = context.tx.clone();

            button.connect_clicked(move |button| {
                try_send!(tx, ModuleUpdateEvent::TogglePopup(button.popup_id()));
            });
        }

        {
            let rx = context.subscribe();
            let icon_theme = info.icon_theme.clone();

            let image_icon = Image::new();
            image_icon.add_class("icon");
            button.set_image(Some(&image_icon));

            glib_recv!(rx, event => {
                match event {
                    Event::AddSink(sink) | Event::UpdateSink(sink) if sink.active => {
                        ImageProvider::parse(
                            &determine_volume_icon(sink.muted, sink.volume),
                            &icon_theme,
                            false,
                            self.icon_size,
                        ).map(|provider| provider.load_into_image(image_icon.clone()));
                    },
                    _ => {},
                }
            });
        }

        let popup = self
            .into_popup(
                context.controller_tx.clone(),
                context.subscribe(),
                context,
                info,
            )
            .into_popup_parts(vec![&button]);

        Ok(ModuleParts::new(button, popup))
    }

    fn into_popup(
        self,
        tx: mpsc::Sender<Self::ReceiveMessage>,
        rx: tokio::sync::broadcast::Receiver<Self::SendMessage>,
        _context: WidgetContext<Self::SendMessage, Self::ReceiveMessage>,
        info: &ModuleInfo,
    ) -> Option<GtkBox>
    where
        Self: Sized,
    {
        let container = GtkBox::new(Orientation::Horizontal, 10);

        let sink_container = GtkBox::new(Orientation::Vertical, 5);
        sink_container.add_class("device-box");

        let input_container = GtkBox::new(Orientation::Vertical, 5);
        input_container.add_class("apps-box");

        container.add(&sink_container);
        container.add(&input_container);

        let sink_selector = ComboBoxText::new();
        sink_selector.add_class("device-selector");

        let renderer = sink_selector
            .cells()
            .first()
            .expect("to exist")
            .clone()
            .downcast::<CellRendererText>()
            .expect("to be valid cast");

        renderer.set_width_chars(20);
        renderer.set_ellipsize(EllipsizeMode::End);

        {
            let tx = tx.clone();
            sink_selector.connect_changed(move |selector| {
                if let Some(name) = selector.active_id() {
                    try_send!(tx, Update::SinkChange(name.into()));
                }
            });
        }

        sink_container.add(&sink_selector);

        let slider = Scale::builder()
            .orientation(Orientation::Vertical)
            .height_request(100)
            .inverted(true)
            .build();

        slider.add_class("slider");

        slider.set_range(0.0, self.max_volume);
        slider.set_value(50.0);
        sink_container.add(&slider);

        {
            let tx = tx.clone();
            let selector = sink_selector.clone();

            slider.connect_button_release_event(move |scale, _| {
                if let Some(sink) = selector.active_id() {
                    // GTK will send values outside min/max range
                    let val = scale.value().clamp(0.0, self.max_volume);
                    try_send!(tx, Update::SinkVolume(sink.into(), val));
                }

                Propagation::Proceed
            });
        }

        let btn_mute = ToggleButton::new();
        btn_mute.add_class("btn-mute");
        let btn_mute_icon = Image::new();
        btn_mute.set_image(Some(&btn_mute_icon));
        sink_container.add(&btn_mute);

        {
            let tx = tx.clone();
            let selector = sink_selector.clone();

            btn_mute.connect_toggled(move |btn| {
                if let Some(sink) = selector.active_id() {
                    let muted = btn.is_active();
                    try_send!(tx, Update::SinkMute(sink.into(), muted));
                }
            });
        }

        container.show_all();

        let mut inputs = HashMap::new();

        {
            let icon_theme = info.icon_theme.clone();
            let input_container = input_container.clone();

            let mut sinks = vec![];

            glib_recv!(rx, event => {
                match event {
                    Event::AddSink(info) => {
                        sink_selector.append(Some(&info.name), &info.description);

                        if info.active {
                            sink_selector.set_active(Some(sinks.len() as u32));
                            slider.set_value(info.volume);

                            btn_mute.set_active(info.muted);
                            ImageProvider::parse(
                                &determine_volume_icon(info.muted, info.volume),
                                &icon_theme,
                                false,
                                self.icon_size,
                            ).map(|provider| provider.load_into_image(btn_mute_icon.clone()));
                        }

                        sinks.push(info);
                    }
                    Event::UpdateSink(info) => {
                        if info.active {
                            if let Some(pos) = sinks.iter().position(|s| s.name == info.name) {
                                sink_selector.set_active(Some(pos as u32));
                                slider.set_value(info.volume);

                                btn_mute.set_active(info.muted);
                                ImageProvider::parse(
                                    &determine_volume_icon(info.muted, info.volume),
                                    &icon_theme,
                                    false,
                                    self.icon_size,
                                ).map(|provider| provider.load_into_image(btn_mute_icon.clone()));
                            }
                        }
                    }
                    Event::RemoveSink(name) => {
                        if let Some(pos) = sinks.iter().position(|s| s.name == name) {
                            ComboBoxTextExt::remove(&sink_selector, pos as i32);
                            sinks.remove(pos);
                        }
                    }

                    Event::AddInput(info) => {
                        let index = info.index;

                        let item_container = GtkBox::new(Orientation::Vertical, 0);
                        item_container.add_class("app-box");

                        let label = Label::new(Some(&info.name));
                        label.add_class("title");

                        let slider = Scale::builder().sensitive(info.can_set_volume).build();
                        slider.set_range(0.0, self.max_volume);
                        slider.set_value(info.volume);
                        slider.add_class("slider");

                        {
                            let tx = tx.clone();
                            slider.connect_button_release_event(move |scale, _| {
                                // GTK will send values outside min/max range
                                let val = scale.value().clamp(0.0, self.max_volume);
                                try_send!(tx, Update::InputVolume(index, val));

                                Propagation::Proceed
                            });
                        }

                        let btn_mute = ToggleButton::new();
                        btn_mute.add_class("btn-mute");
                        let btn_mute_icon = Image::new();
                        btn_mute.set_image(Some(&btn_mute_icon));

                        btn_mute.set_active(info.muted);
                        ImageProvider::parse(
                            &determine_volume_icon(info.muted, info.volume),
                            &icon_theme,
                            false,
                            self.icon_size,
                        ).map(|provider| provider.load_into_image(btn_mute_icon.clone()));

                        {
                            let tx = tx.clone();
                            btn_mute.connect_toggled(move |btn| {
                                let muted = btn.is_active();
                                try_send!(tx, Update::InputMute(index, muted));
                            });
                        }

                        item_container.add(&label);
                        item_container.add(&slider);
                        item_container.add(&btn_mute);
                        item_container.show_all();

                        input_container.add(&item_container);

                        inputs.insert(info.index, InputUi {
                            container: item_container,
                            label,
                            slider,
                            btn_mute_icon,
                        });
                    }
                    Event::UpdateInput(info) => {
                        if let Some(ui) = inputs.get(&info.index) {
                            ui.label.set_label(&info.name);
                            ui.slider.set_value(info.volume);
                            ui.slider.set_sensitive(info.can_set_volume);
                            ImageProvider::parse(
                                &determine_volume_icon(info.muted, info.volume),
                                &icon_theme,
                                false,
                                self.icon_size,
                            ).map(|provider| provider.load_into_image(ui.btn_mute_icon.clone()));
                        }
                    }
                    Event::RemoveInput(index) => {
                        if let Some(ui) = inputs.remove(&index) {
                            input_container.remove(&ui.container);
                        }
                    }
                }
            });
        }

        Some(container)
    }
}

struct InputUi {
    container: GtkBox,
    label: Label,
    slider: Scale,
    btn_mute_icon: Image,
}

fn determine_volume_icon(muted: bool, volume: f64) -> String {
    let icon_variant = if muted {
        "muted"
    } else if volume <= 33.3333 {
        "low"
    } else if volume <= 66.6667 {
        "medium"
    } else {
        "high"
    };
    format!("audio-volume-{icon_variant}-symbolic")
}<|MERGE_RESOLUTION|>--- conflicted
+++ resolved
@@ -35,62 +35,6 @@
     pub common: Option<CommonConfig>,
 }
 
-<<<<<<< HEAD
-=======
-fn default_format() -> String {
-    String::from("{icon} {percentage}%")
-}
-
-#[derive(Debug, Clone, Deserialize)]
-#[cfg_attr(feature = "schema", derive(schemars::JsonSchema))]
-pub struct Icons {
-    /// Icon to show for high volume levels.
-    ///
-    /// **Default**: `󰕾`
-    #[serde(default = "default_icon_volume_high")]
-    volume_high: String,
-
-    /// Icon to show for medium volume levels.
-    ///
-    /// **Default**: `󰖀`
-    #[serde(default = "default_icon_volume_medium")]
-    volume_medium: String,
-
-    /// Icon to show for low volume levels.
-    ///
-    /// **Default**: `󰕿`
-    #[serde(default = "default_icon_volume_low")]
-    volume_low: String,
-
-    /// Icon to show for muted outputs.
-    ///
-    /// **Default**: `󰝟`
-    #[serde(default = "default_icon_muted")]
-    muted: String,
-}
-
-impl Icons {
-    fn volume_icon(&self, volume_percent: f64) -> &str {
-        match volume_percent as u32 {
-            0..=33 => &self.volume_low,
-            34..=66 => &self.volume_medium,
-            67.. => &self.volume_high,
-        }
-    }
-}
-
-impl Default for Icons {
-    fn default() -> Self {
-        Self {
-            volume_high: default_icon_volume_high(),
-            volume_medium: default_icon_volume_medium(),
-            volume_low: default_icon_volume_low(),
-            muted: default_icon_muted(),
-        }
-    }
-}
-
->>>>>>> 6a06fa53
 const fn default_max_volume() -> f64 {
     100.0
 }
